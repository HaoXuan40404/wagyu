[package]
name = "wagyu-ethereum"
version = "0.6.1"
authors = [
    "Collin Chin",
    "Raymond Chu",
    "Ali Mousa",
    "Howard Wu"
]
description = "A library for generating Ethereum wallets"
homepage = "https://github.com/ArgusHQ/wagyu"
repository = "https://github.com/ArgusHQ/wagyu/tree/v0.6.1/ethereum"
categories = ["command-line-utilities", "cryptocurrency"]
keywords = ["blockchain", "crypto", "cryptocurrency", "ethereum", "wallet"]
readme = "README.md"
license = "MIT/Apache-2.0"
edition = "2018"

[dependencies]
wagyu-model = { path = "../model", version = "0.6.1" }

base58 = { version = "0.1" }
bitvec = { version = "0.15.2" }
<<<<<<< HEAD
ethereum-types = { version = "0.6.0" }
hex = { version = "0.3.2" }
=======
hex = { version = "0.4.0" }
>>>>>>> 707a58d6
hmac = { version = "0.7.0" }
pbkdf2 = { version = "0.3.0", features=["parallel"], default-features = false }
rand = { version = "0.7" }
regex = { version = "1.3" }
rlp = { version = "0.4" }
secp256k1 = { version = "0.15.5", features = ["recovery"]  }
serde = { version = "1.0", features = ["derive"] }
serde_json = { version = "1.0" }
sha2 = { version = "0.8" }
tiny-keccak = { version = "1.4" }

[badges]
travis-ci = { repository = "ArgusHQ/wagyu", branch = "master" }<|MERGE_RESOLUTION|>--- conflicted
+++ resolved
@@ -21,12 +21,8 @@
 
 base58 = { version = "0.1" }
 bitvec = { version = "0.15.2" }
-<<<<<<< HEAD
 ethereum-types = { version = "0.6.0" }
-hex = { version = "0.3.2" }
-=======
 hex = { version = "0.4.0" }
->>>>>>> 707a58d6
 hmac = { version = "0.7.0" }
 pbkdf2 = { version = "0.3.0", features=["parallel"], default-features = false }
 rand = { version = "0.7" }
