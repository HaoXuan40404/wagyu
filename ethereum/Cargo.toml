--- conflicted
+++ resolved
@@ -20,24 +20,16 @@
 wagyu-model = { path = "../model", version = "0.6.0" }
 
 base58 = { version = "0.1" }
-<<<<<<< HEAD
-bitvec = { version = "0.14.0" }
+bitvec = { version = "0.15.1" }
 ethereum-types = "0.6.0"
-=======
-bitvec = { version = "0.15.1" }
->>>>>>> b7b5db0d
 hex = { version = "0.3.2" }
 hmac = { version = "0.7.0" }
 pbkdf2 = { version = "0.3.0", features=["parallel"], default-features = false }
 rand = { version = "0.7" }
-<<<<<<< HEAD
-regex = { version = "1.0" }
+
+regex = { version = "1.3" }
 rlp = { version = "0.4" }
-secp256k1 = { version = "0.15.0", features = ["recovery"] }
-=======
-regex = { version = "1.3" }
 secp256k1 = { version = "0.15.3" }
->>>>>>> b7b5db0d
 serde = { version = "1.0", features = ["derive"] }
 serde_json = { version = "1.0" }
 sha2 = { version = "0.8" }
