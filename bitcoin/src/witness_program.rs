//!
//! WitnessProgram
//!
//! This module contains the representation of a Bitcoin witness program and utility functions
//! related to the representation of such programs.
//!
//! If the version byte is 0, and the witness program is 20 bytes:
//! - It is interpreted as a pay-to-witness-public-key-hash (P2WPKH) program.
//! - The witness must consist of exactly 2 items (≤ 520 bytes each). The first one a signature, and the second one a public key.
//! - The HASH160 of the public key must match the 20-byte witness program.
//! - After normal script evaluation, the signature is verified against the public key with CHECKSIG operation. The verification must result in a single TRUE on the stack.
//!
//! If the version byte is 0, and the witness program is 32 bytes:
//! - It is interpreted as a pay-to-witness-script-hash (P2WSH) program.
//! - The witness must consist of an input stack to feed to the script, followed by a serialized script (witnessScript).
//! - The witnessScript (≤ 10,000 bytes) is popped off the initial witness stack. SHA256 of the witnessScript must match the 32-byte witness program.
//! - The witnessScript is deserialized, and executed after normal script evaluation with the remaining witness stack (≤ 520 bytes for each stack item).
//! - The script must not fail, and result in exactly a single TRUE on the stack.
//!
//! If the version byte is 0, but the witness program is neither 20 nor 32 bytes, the script must fail.
//!

use std::fmt;
use std::str::FromStr;
use hex;

pub struct WitnessProgram {
    /// The version byte
    pub version: u8,
    /// The witness program bytes
    pub program: Vec<u8>,
}

impl WitnessProgram {
    /// Returns a new WitnessProgram given a program with a version byte, data size, and data.
    pub fn new(program: &[u8]) -> Result<WitnessProgram, &'static str> {
        if program.len() < 2 {
            return Err("Invalid program");
        }

<<<<<<< HEAD
        let mut version = program[0];
        if version > 0x50 && version <= 0x60 {
            version -= 0x50;
        } else if version != 0x00 {
            return Err("Invalid witness version")
        }
=======
        let mut program: Vec<u8> = Vec::new();
        program.extend_from_slice(&prog_bytes[2..]);

        // https://github.com/bitcoin/bips/blob/master/bip-0173.mediawiki#Decoding
        let program_length = prog_bytes[1];

        if program.len() != program_length as usize {
            return Err("Mismatched program length");
        }

        let version = prog_bytes[0];
>>>>>>> 6349acd1

        // https://github.com/bitcoin/bips/blob/master/bip-0173.mediawiki#Decoding
        let data_size = program[1] as usize;
        let data = program[2..].to_vec();
        if data_size != data.len() {
            return Err("Mismatched program length");
        }

        let program = WitnessProgram { version, program: data };
        match program.validate() {
            Ok(()) => Ok(program),
            Err(e) => Err(e)
        }
    }

    pub fn validate(&self) -> Result<(), &'static str> {
        if self.program.len() < 2 || self.program.len() > 40 {
            return Err("Invalid program length");
        }

        if  self.version > 16 {
            return Err("Invalid version");
        }

        // P2SH_P2WPKH start with 0x0014
        // P2SH_P2WSH starts with 0x0020
        // https://bitcoincore.org/en/segwit_wallet_dev/#creation-of-p2sh-p2wpkh-address
        if self.version == 0 && !(self.program.len() == 20 || self.program.len() == 32) {
            return Err("Invalid program length for witness version 0");
        }

        Ok(())
    }

    /// Returns the witness program as a byte vector.
    pub fn to_vec(&self) -> Vec<u8> {
        let mut output = vec![WitnessProgram::convert_version(self.version)];
        output.push(self.program.len() as u8);
        output.copy_from_slice(&self.program);
        output
    }

    /// A BIP173 version conversion utility function.
    /// Convert a given version to a value between 0 and 16 or OP_1 through OP_16
    pub fn convert_version(version: u8) -> u8 {
        if version > 0x00 && version <= 0x10 { // encode OP_1 through OP_16
            version + 0x50
        } else if version > 0x50 { // decode OP_1 through OP_16
            version - 0x50
        } else { // OP_0
            version
        }
    }
}

impl FromStr for WitnessProgram {
    type Err = &'static str;

    /// Returns a witness program given its hex representation.
    fn from_str(s: &str) -> Result<Self, Self::Err> {
        WitnessProgram::new(&match hex::decode(s) {
            Ok(bytes) => bytes,
            Err(_) => return Err("Error decoding hex string")
        })
    }
}

impl fmt::Display for WitnessProgram {
    /// Prints a witness program in hex representation.
    fn fmt(&self, f: &mut fmt::Formatter) -> fmt::Result {
        write!(f, "{}", hex::encode(self.to_vec()))
    }
}<|MERGE_RESOLUTION|>--- conflicted
+++ resolved
@@ -38,26 +38,7 @@
             return Err("Invalid program");
         }
 
-<<<<<<< HEAD
-        let mut version = program[0];
-        if version > 0x50 && version <= 0x60 {
-            version -= 0x50;
-        } else if version != 0x00 {
-            return Err("Invalid witness version")
-        }
-=======
-        let mut program: Vec<u8> = Vec::new();
-        program.extend_from_slice(&prog_bytes[2..]);
-
-        // https://github.com/bitcoin/bips/blob/master/bip-0173.mediawiki#Decoding
-        let program_length = prog_bytes[1];
-
-        if program.len() != program_length as usize {
-            return Err("Mismatched program length");
-        }
-
-        let version = prog_bytes[0];
->>>>>>> 6349acd1
+        let version = program[0];
 
         // https://github.com/bitcoin/bips/blob/master/bip-0173.mediawiki#Decoding
         let data_size = program[1] as usize;
