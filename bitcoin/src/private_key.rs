use crate::address::{BitcoinAddress, Format};
use crate::network::BitcoinNetwork;
use crate::public_key::BitcoinPublicKey;
use wagyu_model::{crypto::checksum, Address, AddressError, PrivateKey, PrivateKeyError, PublicKey};

use base58::{FromBase58, ToBase58};
use rand::Rng;
use secp256k1;
<<<<<<< HEAD
use std::{fmt, fmt::Display};
=======
>>>>>>> f6f3feee
use std::marker::PhantomData;
use std::str::FromStr;
use std::{fmt, fmt::Display};

/// Represents a Bitcoin private key
#[derive(Debug, Clone, PartialEq, Eq, PartialOrd, Ord)]
pub struct BitcoinPrivateKey<N: BitcoinNetwork> {
    /// The ECDSA private key
    secret_key: secp256k1::SecretKey,
    /// If true, the private key is serialized in compressed form
    compressed: bool,
    /// PhantomData
    _network: PhantomData<N>,
}

impl<N: BitcoinNetwork> PrivateKey for BitcoinPrivateKey<N> {
    type Address = BitcoinAddress<N>;
    type Format = Format;
    type PublicKey = BitcoinPublicKey<N>;

    /// Returns a randomly-generated compressed Bitcoin private key.
    fn new<R: Rng>(rng: &mut R) -> Result<Self, PrivateKeyError> {
        let random: [u8; 32] = rng.gen();
        Ok(Self {
            secret_key: secp256k1::SecretKey::from_slice(&random)?,
            compressed: true,
            _network: PhantomData,
        })
    }

    /// Returns the public key of the corresponding Bitcoin private key.
    fn to_public_key(&self) -> Self::PublicKey {
        Self::PublicKey::from_private_key(self)
    }

    /// Returns the address of the corresponding Bitcoin private key.
    fn to_address(&self, format: &Self::Format) -> Result<Self::Address, AddressError> {
        Self::Address::from_private_key(self, format)
    }
}

impl<N: BitcoinNetwork> BitcoinPrivateKey<N> {
    /// Returns a private key given a secp256k1 secret key.
    pub fn from_secp256k1_secret_key(secret_key: secp256k1::SecretKey, compressed: bool) -> Self {
        Self {
            secret_key,
            compressed,
            _network: PhantomData,
        }
    }

    /// Returns the secp256k1 secret key of the private key.
    pub fn to_secp256k1_secret_key(&self) -> secp256k1::SecretKey {
        self.secret_key.clone()
    }

    /// Returns `true` if the private key is in compressed form.
    pub fn is_compressed(&self) -> bool {
        self.compressed
    }
}

impl<N: BitcoinNetwork> FromStr for BitcoinPrivateKey<N> {
    type Err = PrivateKeyError;

    /// Returns a Bitcoin private key from a given WIF.
    fn from_str(wif: &str) -> Result<Self, Self::Err> {
        let data = wif.from_base58()?;
        let len = data.len();
        if len != 37 && len != 38 {
            return Err(PrivateKeyError::InvalidByteLength(len));
        }

        let expected = &data[len - 4..len];
        let checksum = &checksum(&data[0..len - 4])[0..4];
        if *expected != *checksum {
            let expected = expected.to_base58();
            let found = checksum.to_base58();
            return Err(PrivateKeyError::InvalidChecksum(expected, found));
        }

        // Check that the wif prefix corresponds to the correct network.
        let _ = N::from_wif_prefix(data[0])?;

        Ok(Self {
            secret_key: secp256k1::SecretKey::from_slice(&data[1..33])?,
            compressed: len == 38,
            _network: PhantomData,
        })
    }
}

impl<N: BitcoinNetwork> Display for BitcoinPrivateKey<N> {
    fn fmt(&self, f: &mut fmt::Formatter) -> fmt::Result {
        let mut wif = [0u8; 38];
        wif[0] = N::to_wif_prefix();
        wif[1..33].copy_from_slice(&self.secret_key[..]);

        let output = if self.compressed {
            wif[33] = 0x01;
            let sum = &checksum(&wif[0..34])[0..4];
            wif[34..].copy_from_slice(sum);
            wif.to_base58()
        } else {
            let sum = &checksum(&wif[0..33])[0..4];
            wif[33..37].copy_from_slice(sum);
            wif[..37].to_base58()
        };

        write!(f, "{}", output)
    }
}

#[cfg(test)]
mod tests {
    use super::*;
    use crate::network::*;

    fn test_to_public_key<N: BitcoinNetwork>(
        expected_public_key: &BitcoinPublicKey<N>,
        private_key: &BitcoinPrivateKey<N>,
    ) {
        let public_key = private_key.to_public_key();
        assert_eq!(*expected_public_key, public_key);
    }

    fn test_to_address<N: BitcoinNetwork>(
        expected_address: &BitcoinAddress<N>,
        expected_format: &Format,
        private_key: &BitcoinPrivateKey<N>,
    ) {
        let address = private_key.to_address(expected_format).unwrap();
        assert_eq!(*expected_address, address);
    }

    fn test_from_secp256k1_secret_key<N: BitcoinNetwork>(
        expected_wif: &str,
        expected_compressed: bool,
        expected_public_key: &str,
        expected_address: &str,
        expected_format: &Format,
        secret_key: secp256k1::SecretKey,
        compressed: bool,
    ) {
        let private_key = BitcoinPrivateKey::<N>::from_secp256k1_secret_key(secret_key, compressed);
        assert_eq!(expected_wif, private_key.to_string());
        assert_eq!(secret_key, private_key.secret_key);
        assert_eq!(expected_compressed, private_key.compressed);
        assert_eq!(expected_public_key, private_key.to_public_key().to_string());
        assert_eq!(
            expected_address,
            private_key.to_address(expected_format).unwrap().to_string()
        );
    }

    fn test_from_str<N: BitcoinNetwork>(
        expected_secret_key: &secp256k1::SecretKey,
        expected_compressed: bool,
        expected_public_key: &str,
        expected_address: &str,
        expected_format: &Format,
        wif: &str,
    ) {
        let private_key = BitcoinPrivateKey::<N>::from_str(wif).unwrap();
        assert_eq!(wif, private_key.to_string());
        assert_eq!(*expected_secret_key, private_key.secret_key);
        assert_eq!(expected_compressed, private_key.compressed);
        assert_eq!(expected_public_key, private_key.to_public_key().to_string());
        assert_eq!(
            expected_address,
            private_key.to_address(expected_format).unwrap().to_string()
        );
    }

    fn test_to_str<N: BitcoinNetwork>(expected_private_key: &str, private_key: &BitcoinPrivateKey<N>) {
        assert_eq!(expected_private_key, private_key.to_string());
    }

    mod p2pkh_mainnet_compressed {
        use super::*;

        type N = Mainnet;
        const KEYPAIRS: [(&str, &str, &str); 5] = [
            (
                "L5hax5dZaByC3kJ4aLrZgnMXGSQReqRDYNqM1VAeXpqDRkRjX42H",
                "039ed714bf521e96e3f3609b74da898e44d0fb64ba68c62c57852470ffc28e3db5",
                "1uNM6oivjCJU2RcsNbfooVwcPjDRhjW7U",
            ),
            (
                "L4uNhZS86VLiKKGZZGNxwP7s67EfYfQ7S9bNnVfVbU9GBVVo2xoD",
                "03a385ac59a31841764d55e7c8a243482a89073785524f0c45335afcf425d567b1",
                "16sz5SMFeRfwaqY6wKzkiufwPmF1J7RhAx",
            ),
            (
                "KyH2BrThuUnzSXxDrDxQbpK277HxZfwPxVaCs5cwbzDEVNno2nts",
                "028fa046ccfbb4ff134a5e0e8969d8085c6e2a1a52d793d351d4ddf02cd43d64b2",
                "17QAwDwsLpehmCqSQXdHZb8vpsYVDnX7ic",
            ),
            (
                "KxEqpgCMencSHwiCG6xix9teUrB7JQNy2c7LKU56fZKZtP46nEca",
                "02f7fb7e7d5dc97a5e1cd36b1ea3218234649f98f32cf08f45f8cd742860f676bf",
                "1ESGcxbb96gQmJuEQsSapdk1jH6JaEnbU9",
            ),
            (
                "L2gCQPMpS5PqGvcBFMtYRT5S5jAo6WaNL1aPLvY2JkykkKSkqtm5",
                "02aad3c8ee3dc6753a5284c97124f0047b2af0b91ba256b6262e07fcc2630f6b7f",
                "1MRCogND3SKqa4xRZNpSC6iQxtwCpvmzfE",
            ),
        ];

        #[test]
        fn to_public_key() {
            KEYPAIRS.iter().for_each(|(private_key, public_key, _)| {
                let public_key = BitcoinPublicKey::<N>::from_str(public_key).unwrap();
                let private_key = BitcoinPrivateKey::<N>::from_str(&private_key).unwrap();
                test_to_public_key(&public_key, &private_key);
            });
        }

        #[test]
        fn to_address() {
            KEYPAIRS.iter().for_each(|(private_key, _, address)| {
                let address = BitcoinAddress::<N>::from_str(address).unwrap();
                let private_key = BitcoinPrivateKey::<N>::from_str(&private_key).unwrap();
                test_to_address(&address, &Format::P2PKH, &private_key);
            });
        }

        #[test]
        fn from_secp256k1_secret_key() {
            KEYPAIRS
                .iter()
                .for_each(|(expected_private_key, expected_public_key, expected_address)| {
                    let private_key = BitcoinPrivateKey::<N>::from_str(&expected_private_key).unwrap();
                    test_from_secp256k1_secret_key::<N>(
                        expected_private_key,
                        true,
                        expected_public_key,
                        expected_address,
                        &Format::P2PKH,
                        private_key.secret_key,
                        true,
                    );
                });
        }

        #[test]
        fn from_str() {
            KEYPAIRS
                .iter()
                .for_each(|(private_key, expected_public_key, expected_address)| {
                    let expected_private_key = BitcoinPrivateKey::<N>::from_str(&private_key).unwrap();
                    test_from_str::<N>(
                        &expected_private_key.secret_key,
                        true,
                        expected_public_key,
                        expected_address,
                        &Format::P2PKH,
                        &private_key,
                    );
                });
        }

        #[test]
        fn to_str() {
            KEYPAIRS.iter().for_each(|(expected_private_key, _, _)| {
                let private_key = BitcoinPrivateKey::<N>::from_str(expected_private_key).unwrap();
                test_to_str(expected_private_key, &private_key);
            });
        }

        #[test]
        fn test_invalid() {
            // Invalid WIF length

            let private_key = "L";
            assert!(BitcoinPrivateKey::<N>::from_str(private_key).is_err());

            let private_key = "L5hax5dZaByC3kJ4aLrZgnMXGSQReq";
            assert!(BitcoinPrivateKey::<N>::from_str(private_key).is_err());

            let private_key = "L5hax5dZaByC3kJ4aLrZgnMXGSQReqRDYNqM1VAeXpqDRkRjX42";
            assert!(BitcoinPrivateKey::<N>::from_str(private_key).is_err());

            let private_key = "L5hax5dZaByC3kJ4aLrZgnMXGSQReqRDYNqM1VAeXpqDRkRjX42HL5hax5dZaByC3kJ4aLrZgnMXGSQ";
            assert!(BitcoinPrivateKey::<N>::from_str(private_key).is_err());

            let private_key = "L5hax5dZaByC3kJ4aLrZgnMXGSQReqRDYNqM1VAeXpqDRkRjX42HL5hax5dZaByC3kJ4aLrZgnMXGSQReqRDYNqM1VAeXpqDRkRjX42H";
            assert!(BitcoinPrivateKey::<N>::from_str(private_key).is_err());
        }
    }

    mod p2pkh_mainnet_uncompressed {
        use super::*;

        type N = Mainnet;
        const KEYPAIRS: [(&str, &str, &str); 5] = [
            (
                "5KV26gjX4sYAkXvDnqZZuEyFUh1DKjgZ8wTKL7Fpm4ppJ8kpZQu",
                "0489efe59c51e542f4cc7e2464ba3835d0a1a3daf351e70db57053c4712aca58796a933d1331078c364b94dd53aba2357a01f446c22efedcea8ebce2167a9e1df8",
                "1KGHasyEpQZSHLea2GV3taTFZcw3uP7AAJ"
            ),
            (
                "5JUfnMYvM4g94psa1p2MUfQptbiouXYbb5oskjY7mZ151rXDFTi",
                "04cf0ead0ea5df0700a4f063edf40397b377147d99f8f9404606e80dd931c819d2b571ab64754d27e69de5226f316e2dcab9f8b3b706d08104bcfe06f0e6dc7ff3",
                "1Ja8ReiHyPwNdWHZdJZVN9ZV6cNzC8DbTy"
            ),
            (
                "5K2enrnWqJcQuHLeijT76YEqDagWo3cQLnPYk2CezrJ7A61QG5y",
                "04a215f5764beef937296f6797407e51b8823eb418c3d65f48c0950ee775504c3539ca06ef419c7c70cbdf30930c25b5abb8040a89e089b786363c2bd78a07f464",
                "1PvWPvCZV4mQACqXp3AsFvQHtyfq2eZG9c"
            ),
            (
                "5JnV7DtVZvwbVeRLvXQSzyg5WxMYJMEQbJk8VoYhzDTz4tawudY",
                "04005e271fa3305bac32c5951fb84b35303b1231817e538aa5af6b145faae409a01f9e8c0330f4901577aacd43682fe2af39e69dcfaa7cff7390c006b3b66e90ad",
                "1FCHrsTrzxJy3sq1pQKLBQojuvYyMBzs4g"
            ),
            (
                "5KVeWqioENjhaYZqXZX4nEfwEysJjXEvYfaeQx4pM2HK51ZW7Ur",
                "04b6c8c8a6e9ad27366d8e6a0fa6c11f15ad7a8f15ac0c1d38c714df1f6b00b102773c7ebb0d718fc93808fdaf6c6b4ff6213909d50a94d5d6c8b472a9d1f30d99",
                "1Hb6umXZs26hUZMt59nbkTAAfMpsmTkCBs"
            )
        ];

        #[test]
        fn to_public_key() {
            KEYPAIRS.iter().for_each(|(private_key, public_key, _)| {
                let public_key = BitcoinPublicKey::<N>::from_str(public_key).unwrap();
                let private_key = BitcoinPrivateKey::<N>::from_str(&private_key).unwrap();
                test_to_public_key(&public_key, &private_key);
            });
        }

        #[test]
        fn to_address() {
            KEYPAIRS.iter().for_each(|(private_key, _, address)| {
                let address = BitcoinAddress::<N>::from_str(address).unwrap();
                let private_key = BitcoinPrivateKey::<N>::from_str(&private_key).unwrap();
                test_to_address(&address, &Format::P2PKH, &private_key);
            });
        }

        #[test]
        fn from_secp256k1_secret_key() {
            KEYPAIRS
                .iter()
                .for_each(|(expected_private_key, expected_public_key, expected_address)| {
                    let private_key = BitcoinPrivateKey::<N>::from_str(&expected_private_key).unwrap();
                    test_from_secp256k1_secret_key::<N>(
                        expected_private_key,
                        false,
                        expected_public_key,
                        expected_address,
                        &Format::P2PKH,
                        private_key.secret_key,
                        false,
                    );
                });
        }

        #[test]
        fn from_str() {
            KEYPAIRS
                .iter()
                .for_each(|(private_key, expected_public_key, expected_address)| {
                    let expected_private_key = BitcoinPrivateKey::<N>::from_str(&private_key).unwrap();
                    test_from_str::<N>(
                        &expected_private_key.secret_key,
                        false,
                        expected_public_key,
                        expected_address,
                        &Format::P2PKH,
                        &private_key,
                    );
                });
        }

        #[test]
        fn to_str() {
            KEYPAIRS.iter().for_each(|(expected_private_key, _, _)| {
                let private_key = BitcoinPrivateKey::<N>::from_str(expected_private_key).unwrap();
                test_to_str(expected_private_key, &private_key);
            });
        }
    }

    mod p2pkh_testnet_compressed {
        use super::*;

        type N = Testnet;
        const KEYPAIRS: [(&str, &str, &str); 5] = [
            (
                "cNB6GpygWSZNRG5hotKjdAaNfgrzx984QYb2uj9rHpaCDkyy2aAz",
                "02bc25a326a8fa59edd1a2adff51956ea3c61f404cff6e926225b3fe3b303561ac",
                "mkerhifaLqJgAgrAjLomUStznPgVewNkka",
            ),
            (
                "cW4GQXEykwWJHVfRH8u25MzpzaU5XQDekdpdQbj9f9V7PLm25m4n",
                "02e21263a700b22c16088dc45fb10d38cc8c4ebb4cdcb612e6551d972b60aa2446",
                "n3NUsMjN3D6EWZ5nKZLvHnVwaAxfybQDq9",
            ),
            (
                "cSA6Mo1PYYK2uaDH22KoreQZdkSLobcrxZwnLcotDiYocCSjCVXy",
                "0355210590fbe6dcb663c6166cd5cb169169e0d4bac76ce78d4ac29ddf683b2541",
                "mzt1DhTJMzXarvJukPUxnfA1syVhDuZapf",
            ),
            (
                "cUVDoLpgXFYZGmjoyMusNEZJ174wk8ggjyH2Uo7L5nB1w5werAjX",
                "0259b863ba239379d6ebee4074b6f9c9f7f23a581ff529aa8d1431d94cb2f3cd99",
                "mxe1oRLS21dEqt6H77GPGUx59Zj4ucUBbc",
            ),
            (
                "cRhBWs3Bg9oXERSEY8GLaZjN7eb1FmkCnRdmwjCG2pVXVPUqXNiT",
                "02826afccd44e32a9542f72a3a7753b99dbaf4a800bb70b6155510b1ce7a4bf607",
                "mpvYGW4UNjYRaQ1adpE8ThYNXCVkWjhAPb",
            ),
        ];

        #[test]
        fn to_public_key() {
            KEYPAIRS.iter().for_each(|(private_key, public_key, _)| {
                let public_key = BitcoinPublicKey::<N>::from_str(public_key).unwrap();
                let private_key = BitcoinPrivateKey::<N>::from_str(&private_key).unwrap();
                test_to_public_key(&public_key, &private_key);
            });
        }

        #[test]
        fn to_address() {
            KEYPAIRS.iter().for_each(|(private_key, _, address)| {
                let address = BitcoinAddress::<N>::from_str(address).unwrap();
                let private_key = BitcoinPrivateKey::<N>::from_str(&private_key).unwrap();
                test_to_address(&address, &Format::P2PKH, &private_key);
            });
        }

        #[test]
        fn from_secp256k1_secret_key() {
            KEYPAIRS
                .iter()
                .for_each(|(expected_private_key, expected_public_key, expected_address)| {
                    let private_key = BitcoinPrivateKey::<N>::from_str(&expected_private_key).unwrap();
                    test_from_secp256k1_secret_key::<N>(
                        expected_private_key,
                        true,
                        expected_public_key,
                        expected_address,
                        &Format::P2PKH,
                        private_key.secret_key,
                        true,
                    );
                });
        }

        #[test]
        fn from_str() {
            KEYPAIRS
                .iter()
                .for_each(|(private_key, expected_public_key, expected_address)| {
                    let expected_private_key = BitcoinPrivateKey::<N>::from_str(&private_key).unwrap();
                    test_from_str::<N>(
                        &expected_private_key.secret_key,
                        true,
                        expected_public_key,
                        expected_address,
                        &Format::P2PKH,
                        &private_key,
                    );
                });
        }

        #[test]
        fn to_str() {
            KEYPAIRS.iter().for_each(|(expected_private_key, _, _)| {
                let private_key = BitcoinPrivateKey::<N>::from_str(expected_private_key).unwrap();
                test_to_str(expected_private_key, &private_key);
            });
        }
    }

    mod p2pkh_testnet_uncompressed {
        use super::*;

        type N = Testnet;
        const KEYPAIRS: [(&str, &str, &str); 5] = [
            (
                "93W1kMkD1kAfevtDQ3LWortt8zjKqSSqonLxPvWFqg57arcwUru",
                "048bb370869871417660abdacebf25f786e69c6e861b1c11346071cc9ad69690c2dc19fd3965455afc9a662feef3432b88cc99e31fa30ba93993ca21322e43e894",
                "n4jx6NanXkXu7XSZrXBMKsFccxcp35UtJv"
            ),
            (
                "92FshhFbVnbtpbvpdzGmKEnNkToJnvm6L45LhDQqn1Kxjp8d4oR",
                "04092301037dc083952053ccd320b5e12b30839fa0380d8a2c27547de4a527806962c5d1efc9e748cf6003fcc7ff0784caee9fa36d9b7ea330a613e4b71f8df0f9",
                "n47WkmoSwebNXyvbkRdubZmFbGm5SbKh1A"
            ),
            (
                "92PbnSrnyLzS2HBNy4Vh2zg9hkVrztdxxDFihz92rBDyX25xF8N",
                "043e8f6512364e73a695f2b14b284a1c58ca9cbac2d8dd7dcf15f135260e87f1d0f89270f5a8d76b4e611861d68c955dc1524df4c20bb080bf0c0f536383379f91",
                "n3TWdpM742F8mxkcWQw8h2cifxyy82V2ov"
            ),
            (
                "92SbtaaCwUuHmzYGdi9xp5GbfUivbLHTAkqxeWaX88E1Q9HZJfs",
                "0402acd5144558b5e779dead4c9e9b733e00b6e0554a243433bfccc730923a0beacd93f2b73c75f67d65fb830bde1cf101a8daea12ee3b659ef31fa274f52435d0",
                "muFcYctkUkfWW55n2GMUafkw71kbZuduNv"
            ),
            (
                "91sSacE166SmPMoysEfZrQmM9aHgSfZbEfjmMf6nY8qBgvQMB1i",
                "04c8d1e7d88969b4345c874f50af41b8d310dd666c0a3df52c46c238a345fbda73165fccdedffb67390e87e81040bff8415b8d7c5a6bbc441c89841cb74012501d",
                "mwSgCKvDt3SoBxa3RZB1kXbxzX3oMvXxvT"
            )
        ];

        #[test]
        fn to_public_key() {
            KEYPAIRS.iter().for_each(|(private_key, public_key, _)| {
                let public_key = BitcoinPublicKey::<N>::from_str(public_key).unwrap();
                let private_key = BitcoinPrivateKey::<N>::from_str(&private_key).unwrap();
                test_to_public_key(&public_key, &private_key);
            });
        }

        #[test]
        fn to_address() {
            KEYPAIRS.iter().for_each(|(private_key, _, address)| {
                let address = BitcoinAddress::<N>::from_str(address).unwrap();
                let private_key = BitcoinPrivateKey::<N>::from_str(&private_key).unwrap();
                test_to_address(&address, &Format::P2PKH, &private_key);
            });
        }

        #[test]
        fn from_secp256k1_secret_key() {
            KEYPAIRS
                .iter()
                .for_each(|(expected_private_key, expected_public_key, expected_address)| {
                    let private_key = BitcoinPrivateKey::<N>::from_str(&expected_private_key).unwrap();
                    test_from_secp256k1_secret_key::<N>(
                        expected_private_key,
                        false,
                        expected_public_key,
                        expected_address,
                        &Format::P2PKH,
                        private_key.secret_key,
                        false,
                    );
                });
        }

        #[test]
        fn from_str() {
            KEYPAIRS
                .iter()
                .for_each(|(private_key, expected_public_key, expected_address)| {
                    let expected_private_key = BitcoinPrivateKey::<N>::from_str(&private_key).unwrap();
                    test_from_str::<N>(
                        &expected_private_key.secret_key,
                        false,
                        expected_public_key,
                        expected_address,
                        &Format::P2PKH,
                        &private_key,
                    );
                });
        }

        #[test]
        fn to_str() {
            KEYPAIRS.iter().for_each(|(expected_private_key, _, _)| {
                let private_key = BitcoinPrivateKey::<N>::from_str(expected_private_key).unwrap();
                test_to_str(expected_private_key, &private_key);
            });
        }
    }

    mod p2sh_p2wpkh_mainnet {
        use super::*;

        type N = Mainnet;
        const KEYPAIRS: [(&str, &str, &str); 5] = [
            (
                "KyTx39W9vjeGRRjvZna5bbFGEpuih9pG5KBnxUJN7bChpGHHZuJN",
                "02468791fee1444df3a6e786e2f9da79198f8902387e1fa5a2c051950c4df51ab4",
                "3QKTruktKRSmY3QfhoijwT1BU1npSGMQPG",
            ),
            (
                "L4EYurAwjsXiQrZ9XWdWdf5LDVAGAwGW58LtgZhGtR1cXUjS8oWD",
                "024a185e896e5cf4cb0b441a18b5eac1a682e1848731449a5bb4c4a55c6d0fac3f",
                "3JU5wvE4YrpZ5CgwpALBJB1C4YJjuZjXhj",
            ),
            (
                "KyMSREGeHw2fnaRhTn1Cq9HYot9QR9AyUX6z8RbRF5Zr98qdmTjJ",
                "0337893947d9738d6d026bd5fa86d3c563ebc5840916d0ea50b143a83db7ef9de7",
                "3NzBJJPE3gaq5T9bmLJR4iHhmSHTgJdus4",
            ),
            (
                "L5DtYc8LkDBQWWUAsWcgQZZqpVfUYCLyHZveGXKGT2hCS4pnnmqp",
                "03eb86647457f2dfda66e7574d26cc4a6ecca472bc2ff331f333eb21614a0c58ee",
                "3JUHwBJu1Figs4FesZPCgfBQKJC4GHjwPa",
            ),
            (
                "L4GoufTyWZoy1WDzRDacywokD28C7amVH9Jyfsyr8XZpR8Pog7gK",
                "025195d4c21c7001103649f0bfb37f61a0da1e345e5847b005dbd10f0b7b7f9e6f",
                "3L6rBuHhf3MzY1qEXMxeyY18bo8H8uKb4D",
            ),
        ];

        #[test]
        fn to_public_key() {
            KEYPAIRS.iter().for_each(|(private_key, public_key, _)| {
                let public_key = BitcoinPublicKey::<N>::from_str(public_key).unwrap();
                let private_key = BitcoinPrivateKey::<N>::from_str(&private_key).unwrap();
                test_to_public_key(&public_key, &private_key);
            });
        }

        #[test]
        fn to_address() {
            KEYPAIRS.iter().for_each(|(private_key, _, address)| {
                let address = BitcoinAddress::<N>::from_str(address).unwrap();
                let private_key = BitcoinPrivateKey::<N>::from_str(&private_key).unwrap();
                test_to_address(&address, &Format::P2SH_P2WPKH, &private_key);
            });
        }

        #[test]
        fn from_secp256k1_secret_key() {
            KEYPAIRS
                .iter()
                .for_each(|(expected_private_key, expected_public_key, expected_address)| {
                    let private_key = BitcoinPrivateKey::<N>::from_str(&expected_private_key).unwrap();
                    test_from_secp256k1_secret_key::<N>(
                        expected_private_key,
                        true,
                        expected_public_key,
                        expected_address,
                        &Format::P2SH_P2WPKH,
                        private_key.secret_key,
                        true,
                    );
                });
        }

        #[test]
        fn from_str() {
            KEYPAIRS
                .iter()
                .for_each(|(private_key, expected_public_key, expected_address)| {
                    let expected_private_key = BitcoinPrivateKey::<N>::from_str(&private_key).unwrap();
                    test_from_str::<N>(
                        &expected_private_key.secret_key,
                        true,
                        expected_public_key,
                        expected_address,
                        &Format::P2SH_P2WPKH,
                        &private_key,
                    );
                });
        }

        #[test]
        fn to_str() {
            KEYPAIRS.iter().for_each(|(expected_private_key, _, _)| {
                let private_key = BitcoinPrivateKey::<N>::from_str(expected_private_key).unwrap();
                test_to_str(expected_private_key, &private_key);
            });
        }

        #[test]
        fn test_invalid() {
            // Invalid WIF length

            let private_key = "K";
            assert!(BitcoinPrivateKey::<N>::from_str(private_key).is_err());

            let private_key = "KyTx39W9vjeGRRjvZna5bbFGEpuih";
            assert!(BitcoinPrivateKey::<N>::from_str(private_key).is_err());

            let private_key = "KyTx39W9vjeGRRjvZna5bbFGEpuih9pG5KBnxUJN7bChpGHHZuJ";
            assert!(BitcoinPrivateKey::<N>::from_str(private_key).is_err());

            let private_key = "KyTx39W9vjeGRRjvZna5bbFGEpuih9pG5KBnxUJN7bChpGHHZuJNKyTx39W9vjeGRRjvZna5bbFGE";
            assert!(BitcoinPrivateKey::<N>::from_str(private_key).is_err());

            let private_key = "KyTx39W9vjeGRRjvZna5bbFGEpuih9pG5KBnxUJN7bChpGHHZuJNKyTx39W9vjeGRRjvZna5bbFGEpuih9pG5KBnxUJN7bChpGHHZuJN";
            assert!(BitcoinPrivateKey::<N>::from_str(private_key).is_err());
        }
    }

    mod p2sh_p2wpkh_testnet {
        use super::*;

        type N = Testnet;
        const KEYPAIRS: [(&str, &str, &str); 5] = [
            (
                "cPYtDeoeHg3wXp7hzcZ8Bu51HtN74yNdSDtdRuXamKCyzvU2oQM2",
                "025718c5ebfbbb3566bf4757ca57822377eca9be9ace4d038052156dfe73f4c439",
                "2Mt46mJZ8i7x2eiN77MekrD4UJg6GFt9mUh",
            ),
            (
                "cMyPKTkYyhZS9cvrxkJZKFLEtqML6suBuDyZfFKXqGeHvnEPaD3x",
                "0236cd9b36cc3e08bf457ff6663b66d049ad942253d52bd5d939ea654d872bd5f3",
                "2MvRwrFLhxfwP96t6z6Th28No4Va19fogj3",
            ),
            (
                "cTWWzheif86K9fouCo5gg1G4pEdGbLRrnHbY3uRr6AmhjKwNUrGh",
                "021779b92c6a29c0bb554af8a059d51e08c900ca652fac13c1dab62da34016b722",
                "2N1STUKnC6atTS2JttzdbP1891sCrD5i6xu",
            ),
            (
                "cV2L63nMM3WZwrU9EKFFP218XAQBhsDmEQ9uTw3vhMAz25Gna9nF",
                "032a1af62e21831cc0951daf4f2e8f457bc59a4dc716e86f066b4de40020c9c8f1",
                "2N8mGnLgSL8GUyDELStD4YVGawdai52ax9q",
            ),
            (
                "cTB6EeZgiGCziMQycbUCbn25AkipGACtY1Lyd1rAhGnTPEwHSHQT",
                "027ebe9c4c3d976c490d34aad11d66558b052e6359925f8b33e51428dfdf59ad79",
                "2N2JVpNUWsnV4MZMF11ewG2BVjhHoVNkv6K",
            ),
        ];

        #[test]
        fn to_public_key() {
            KEYPAIRS.iter().for_each(|(private_key, public_key, _)| {
                let public_key = BitcoinPublicKey::<N>::from_str(public_key).unwrap();
                let private_key = BitcoinPrivateKey::<N>::from_str(&private_key).unwrap();
                test_to_public_key(&public_key, &private_key);
            });
        }

        #[test]
        fn to_address() {
            KEYPAIRS.iter().for_each(|(private_key, _, address)| {
                let address = BitcoinAddress::<N>::from_str(address).unwrap();
                let private_key = BitcoinPrivateKey::<N>::from_str(&private_key).unwrap();
                test_to_address(&address, &Format::P2SH_P2WPKH, &private_key);
            });
        }

        #[test]
        fn from_secp256k1_secret_key() {
            KEYPAIRS
                .iter()
                .for_each(|(expected_private_key, expected_public_key, expected_address)| {
                    let private_key = BitcoinPrivateKey::<N>::from_str(&expected_private_key).unwrap();
                    test_from_secp256k1_secret_key::<N>(
                        expected_private_key,
                        true,
                        expected_public_key,
                        expected_address,
                        &Format::P2SH_P2WPKH,
                        private_key.secret_key,
                        true,
                    );
                });
        }

        #[test]
        fn from_str() {
            KEYPAIRS
                .iter()
                .for_each(|(private_key, expected_public_key, expected_address)| {
                    let expected_private_key = BitcoinPrivateKey::<N>::from_str(&private_key).unwrap();
                    test_from_str::<N>(
                        &expected_private_key.secret_key,
                        true,
                        expected_public_key,
                        expected_address,
                        &Format::P2SH_P2WPKH,
                        &private_key,
                    );
                });
        }

        #[test]
        fn to_str() {
            KEYPAIRS.iter().for_each(|(expected_private_key, _, _)| {
                let private_key = BitcoinPrivateKey::<N>::from_str(expected_private_key).unwrap();
                test_to_str(expected_private_key, &private_key);
            });
        }
    }
}<|MERGE_RESOLUTION|>--- conflicted
+++ resolved
@@ -6,13 +6,9 @@
 use base58::{FromBase58, ToBase58};
 use rand::Rng;
 use secp256k1;
-<<<<<<< HEAD
 use std::{fmt, fmt::Display};
-=======
->>>>>>> f6f3feee
 use std::marker::PhantomData;
 use std::str::FromStr;
-use std::{fmt, fmt::Display};
 
 /// Represents a Bitcoin private key
 #[derive(Debug, Clone, PartialEq, Eq, PartialOrd, Ord)]
