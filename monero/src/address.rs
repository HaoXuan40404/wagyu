--- conflicted
+++ resolved
@@ -29,12 +29,12 @@
     pub fn from_address(address: &[u8]) -> Result<Self, AddressError> {
         match address[0] {
             18 | 24 | 53 => Ok(Format::Standard),
-            42 | 36 | 63 => Ok(Format::Subaddress(u32::max_value(), u32::max_value())),
             19 | 25 | 54 => {
                 let mut data = [0u8; 8];
                 data.copy_from_slice(&address[65..73]);
                 Ok(Format::Integrated(data))
             },
+            42 | 36 | 63 => Ok(Format::Subaddress(u32::max_value(), u32::max_value())),
             _ => return Err(AddressError::InvalidPrefix(vec![address[0]]))
         }
     }
@@ -54,13 +54,7 @@
 #[derive(Debug, Clone, PartialEq, Eq, PartialOrd, Ord, Hash)]
 pub struct MoneroAddress<N: MoneroNetwork> {
     /// The Monero address
-<<<<<<< HEAD
-    pub address: String,
-=======
     address: String,
-    /// The format of the address
-    format: Format,
->>>>>>> d386f662
     /// PhantomData
     _network: PhantomData<N>,
 }
@@ -75,17 +69,19 @@
         private_key: &Self::PrivateKey,
         format: &Self::Format
     ) -> Result<Self, AddressError> {
-        let mut private_key = private_key.clone();
-        match (private_key.format, format) {
+        match (private_key.format(), format) {
             (Format::Standard, _) | (Format::Subaddress(_, _), Format::Subaddress(_, _)) => {
-                private_key.format = *format;
+                let private_key = Self::PrivateKey::from_private_spend_key(
+                    &hex::encode(private_key.to_private_spend_key()), format).unwrap();
+                Self::from_public_key(&private_key.to_public_key(), format)
             },
             (Format::Integrated(_), Format::Standard) |
             (Format::Integrated(_), Format::Integrated(_)) |
-            (Format::Subaddress(_, _), &Format::Standard) => {},
-            _ => return Err(AddressError::IncompatibleFormats(private_key.format.to_string(), format.to_string()))
-        };
-        Self::from_public_key(&private_key.to_public_key(), format)
+            (Format::Subaddress(_, _), &Format::Standard) => {
+                Self::from_public_key(&private_key.to_public_key(), format)
+            },
+            _ => return Err(AddressError::IncompatibleFormats(private_key.format().to_string(), format.to_string()))
+        }
     }
 
     /// Returns the address corresponding to the given Monero public key.
@@ -103,9 +99,8 @@
         public_key: &MoneroPublicKey<N>,
         format: &Format
     ) -> Result<Self, AddressError> {
-
         let mut format = format;
-        match (public_key.format, format) {
+        match (public_key.format(), format) {
             (Format::Subaddress(_, _), Format::Subaddress(major, minor)) |
             (Format::Standard, Format::Subaddress(major, minor)) =>
                 if *major == 0 && *minor == 0 {
@@ -115,7 +110,7 @@
             (Format::Integrated(_), Format::Integrated(_)) |
             (Format::Standard, _) |
             (_, &Format::Standard) => {},
-            _ => return Err(AddressError::IncompatibleFormats(public_key.format.to_string(), format.to_string()))
+            _ => return Err(AddressError::IncompatibleFormats(public_key.format().to_string(), format.to_string()))
         };
 
         let mut bytes = vec![format.to_address_prefix::<N>()];
@@ -135,11 +130,6 @@
 
         let address = base58::encode(bytes.as_slice())?;
         Ok(Self { address, _network: PhantomData })
-    }
-
-    /// Returns the format of the Monero address.
-    pub fn format(&self) -> Format {
-        self.format.clone()
     }
 }
 
